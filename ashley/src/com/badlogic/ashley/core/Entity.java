--- conflicted
+++ resolved
@@ -232,12 +232,6 @@
 		Entity other = (Entity) obj;
         return uuid == other.uuid;
     }
-<<<<<<< HEAD
-=======
-	
-	static long obtainId() {
-		return nextId++;
-	}
 
 	/**
 	 * @return true if the entity is scheduled to be removed
@@ -245,5 +239,4 @@
 	public boolean isScheduledForRemoval() {
 		return scheduledForRemoval;
 	}
->>>>>>> 4e6586d3
 }